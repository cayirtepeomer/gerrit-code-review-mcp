--- conflicted
+++ resolved
@@ -71,8 +71,6 @@
     raise ValueError(
         "Invalid GERRIT_SSL_VERIFY value. Provide true/false or a path to a CA bundle."
     )
-<<<<<<< HEAD
-
 
 def build_review_comments(comments: Optional[List[Dict[str, Any]]]) -> Dict[str, List[Dict[str, Any]]]:
     """Convert a flat comment definition list into Gerrit's review payload structure."""
@@ -86,8 +84,6 @@
             raise ValueError(
                 f"Comment entry #{index} must be a mapping with 'path' and 'message' keys."
             )
-=======
->>>>>>> a822948e
 
         path = comment.get("path")
         message = comment.get("message")
@@ -143,7 +139,6 @@
             'Accept': 'application/json',
             'User-Agent': 'GerritReviewMCP/1.0'
         }
-<<<<<<< HEAD
 
         response = requests.request(
             method,
@@ -155,10 +150,6 @@
             verify=gerrit_ctx.verify_ssl,
             timeout=DEFAULT_REQUEST_TIMEOUT,
         )
-=======
-        
-        response = requests.get(url, auth=auth, headers=headers, verify=gerrit_ctx.verify_ssl)
->>>>>>> a822948e
         
         if response.status_code == 401:
             raise Exception("Authentication failed. Please check your Gerrit HTTP password in your account settings.")
